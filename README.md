![cbadc](https://github.com/hammal/cbadc/actions/workflows/commit.yml/badge.svg?branch=develop)![cbadc](https://github.com/hammal/cbadc/actions/workflows/pull_request.yml/badge.svg?branch=develop)![pypi](https://github.com/hammal/cbadc/actions/workflows/pypi-deployment.yml/badge.svg)[![Documentation Status](https://readthedocs.org/projects/cbadc/badge/?version=latest)](https://cbadc.readthedocs.io/en/latest/?badge=latest)[![Gitpod Ready-to-Code](https://img.shields.io/badge/Gitpod-ready--to--code-blue?logo=gitpod)](https://gitpod.io/#https://github.com/hammal/cbadc)

# Control-Bounded A/D Conversion (cbadc) Toolbox

This package is intended as a design tool for aiding the construction of control-bounded A/D converters.
Specifically, it is capable of:

- **Generating** transfer functions for analog systems and/or digital estimator parametrizations.
- **Estimating** samples from control signals.
- **Simulating** analog system and digital control interactions.

# Documentation

The projects official documentation can be found at [Read the Docs](https://cbadc.readthedocs.io/en/latest/).

# Background & References

For a in depth description of the control-bounded conversion concept consider the following publications
- [Control-bounded analog-to-digital conversion, circuits, systems, and signal processing, 2021](https://doi.org/10.1007/s00034-021-01837-z)
- [Control-bounded converters, PhD Thesis, 2020](https://doi.org/10.3929/ethz-b-000469192).
- [Control-bounded analog-to-digital conversion: transfer functions analysis, proof of concept, and digital filter implementation, arXiv:2001.05929, 2020](https://arxiv.org/abs/2001.05929)
- [Control-based analog-to-digital conversion without sampling and quantization, information theory & applications workshop, 2015](https://ieeexplore.ieee.org/document/7308975)
- [Analog-to-digital conversion using unstable filters, information theory & applications workshop, 2011](https://ieeexplore.ieee.org/abstract/document/5743620)

# Installation

Install [cbadc](https://pypi.org/project/cbadc/) by typing

```bash
pip install cbadc
```

into your console. Note that, currently cbadc is only supported for Python3.8 and later.

<<<<<<< HEAD
## Develop Version
Alternatively, the latest develop branch can be installed by
```bash
git clone --branch develop https://github.com/hammal/cbadc.git && cd cbadc &&python -m pip install . && cd .. && rm -rf cbadc;
```

=======
>>>>>>> bbd99dc7
# Source Code
The source code is hosted on [https://github.com/hammal/cbadc](https://github.com/hammal/cbadc).

# Bugs and Issues
Please report problems at [https://github.com/hammal/cbadc/issues](https://github.com/hammal/cbadc/issues)

# Changelog

<<<<<<< HEAD
## 0.2.1

Added first calibration tools.
=======
>>>>>>> bbd99dc7
## 0.2.0

Major structural changes. Mainly motivated by improving simulators and filter coefficient computations to support switch-cap digital control simulations.

Specifically,
- [digital clock](https://cbadc.readthedocs.io/en/latest/api/autosummary/cbadc.analog_signal.clock.Clock.html#cbadc.analog_signal.clock.Clock) to aid the simulator and digital estimator computation
- [digital control](https://cbadc.readthedocs.io/en/latest/api/autosummary/cbadc.digital_control.digital_control.DigitalControl.html#cbadc.digital_control.digital_control.DigitalControl) and derived classes have a new interface to support [digital clock](https://cbadc.readthedocs.io/en/latest/api/autosummary/cbadc.analog_signal.clock.Clock.html#cbadc.analog_signal.clock.Clock), i.e, `DigitalControl(..., clock, ...)`.
- [Simulator](https://cbadc.readthedocs.io/en/latest/api/autosummary/cbadc.simulator.html)
  - [Analytical simulator](https://cbadc.readthedocs.io/en/latest/api/autosummary/cbadc.simulator.analytical_simulator.AnalyticalSimulator.html#cbadc.simulator.analytical_simulator.AnalyticalSimulator) implemented using [SymPy](https://www.sympy.org/en/index.html)
  - [Mpmath simulator](https://cbadc.readthedocs.io/en/latest/api/autosummary/cbadc.simulator.mp_simulator.MPSimulator.html#cbadc.simulator.mp_simulator.MPSimulator) implemented using [mpmath](https://mpmath.org)
  - Two Numerical simulators implemented using [NumPy](https://numpy.org)
    - [Full simulator](https://cbadc.readthedocs.io/en/latest/api/autosummary/cbadc.simulator.numerical_simulator.FullSimulator.html#cbadc.simulator.numerical_simulator.FullSimulator) the pervious default simulator.
    - [pre-computed simulator](https://cbadc.readthedocs.io/en/latest/api/autosummary/cbadc.simulator.numerical_simulator.PreComputedControlSignalsSimulator.html) same as Full simulator with the distinction that the control contributions are pre-computed.
  - The previous default [StateSpaceSimulator class](https://cbadc.readthedocs.io/en/v0.1.0/api/autosummary/cbadc.simulator.StateSpaceSimulator.html#cbadc.simulator.StateSpaceSimulator) has been replaced by the [`get_simulator`](https://cbadc.readthedocs.io/en/latest/api/autosummary/cbadc.simulator.wrapper.get_simulator.html#cbadc.simulator.wrapper.get_simulator) function. The simulation backend is chosen by passing an instance of [SimulatorType]().
  - The simulation clock period Ts is replaced by the [digital clock]() object and thus all simulator classes and the factory function `get_simulation(..., clock, ...)` is now instantiated with a clock determining the sample times.
- [DigitalEstimator](https://cbadc.readthedocs.io/en/v0.1.0/api/autosummary/cbadc.digital_estimator.DigitalEstimator.html#cbadc.digital_estimator.DigitalEstimator)
  - The default DigitalEstimator changes it's name to [BatchEstimator](https://cbadc.readthedocs.io/en/latest/api/autosummary/cbadc.digital_estimator.batch_estimator.BatchEstimator.html#cbadc.digital_estimator.batch_estimator.BatchEstimator)
  - an additional filter computation backend implemented with [mpmath](https://mpmath.org)
- Improved care implementation using [SymPy](https://www.sympy.org/en/index.html) instead of [SciPy](https://scipy.org).
- `cbadc.specification.get_chain_of_integrator` and `cbadc.specification.get_leap_frog` a computation aid to dimension chain-of-integrators and leap-frog analog-frontends to meet ENOB and BW specifications

Added verilog-ams circuit-level submodule

Such that circuit-level implementations can be
- constructed in Verilog-ams
- the resulting filter coefficients can be computed
- the resulting analog frontends can be simulated.
<<<<<<< HEAD

### 0.1.5

Added figures of merit [fom](https://cbadc.readthedocs.io/en/latest/api/autosummary/cbadc.fom.html#module-cbadc.fom) modul, [MurmannSurvey](https://cbadc.readthedocs.io/en/latest/api/autosummary/cbadc.fom.MurmannSurvey.html#cbadc.fom.MurmannSurvey) convenience class, and a new tutorial [The Murmann ADC Survey](https://cbadc.readthedocs.io/en/latest/tutorials/c_further/plot_a_Murmann_ADC_survey.html#sphx-glr-tutorials-c-further-plot-a-murmann-adc-survey-py).

### 0.1.2

=======

### 0.1.5

Added figures of merit [fom](https://cbadc.readthedocs.io/en/latest/api/autosummary/cbadc.fom.html#module-cbadc.fom) modul, [MurmannSurvey](https://cbadc.readthedocs.io/en/latest/api/autosummary/cbadc.fom.MurmannSurvey.html#cbadc.fom.MurmannSurvey) convenience class, and a new tutorial [The Murmann ADC Survey](https://cbadc.readthedocs.io/en/latest/tutorials/c_further/plot_a_Murmann_ADC_survey.html#sphx-glr-tutorials-c-further-plot-a-murmann-adc-survey-py).

### 0.1.2

>>>>>>> bbd99dc7
Added fixed point arithmetics for FIR filter implementation.

### 0.1.1

Added support for switched capacitor digital control by adding a new:

- [simulator](https://cbadc.readthedocs.io/en/latest/api/autosummary/cbadc.simulator.SwitchedCapacitorStateSpaceSimulator.html#cbadc.simulator.SwitchedCapacitorStateSpaceSimulator),
- [digital control](https://cbadc.readthedocs.io/en/latest/api/autosummary/cbadc.digital_control.SwitchedCapacitorControl.html#cbadc.digital_control.SwitchedCapacitorControl),
- and modifications to the FIR [digital estimator](https://cbadc.readthedocs.io/en/latest/api/autosummary/cbadc.digital_estimator.FIRFilter.html#cbadc.digital_estimator.FIRFilter) to handle the switch cap case.

## 0.1.0

- First public release<|MERGE_RESOLUTION|>--- conflicted
+++ resolved
@@ -32,15 +32,12 @@
 
 into your console. Note that, currently cbadc is only supported for Python3.8 and later.
 
-<<<<<<< HEAD
 ## Develop Version
 Alternatively, the latest develop branch can be installed by
 ```bash
 git clone --branch develop https://github.com/hammal/cbadc.git && cd cbadc &&python -m pip install . && cd .. && rm -rf cbadc;
 ```
 
-=======
->>>>>>> bbd99dc7
 # Source Code
 The source code is hosted on [https://github.com/hammal/cbadc](https://github.com/hammal/cbadc).
 
@@ -49,12 +46,10 @@
 
 # Changelog
 
-<<<<<<< HEAD
 ## 0.2.1
 
 Added first calibration tools.
-=======
->>>>>>> bbd99dc7
+
 ## 0.2.0
 
 Major structural changes. Mainly motivated by improving simulators and filter coefficient computations to support switch-cap digital control simulations.
@@ -82,7 +77,6 @@
 - constructed in Verilog-ams
 - the resulting filter coefficients can be computed
 - the resulting analog frontends can be simulated.
-<<<<<<< HEAD
 
 ### 0.1.5
 
@@ -90,15 +84,6 @@
 
 ### 0.1.2
 
-=======
-
-### 0.1.5
-
-Added figures of merit [fom](https://cbadc.readthedocs.io/en/latest/api/autosummary/cbadc.fom.html#module-cbadc.fom) modul, [MurmannSurvey](https://cbadc.readthedocs.io/en/latest/api/autosummary/cbadc.fom.MurmannSurvey.html#cbadc.fom.MurmannSurvey) convenience class, and a new tutorial [The Murmann ADC Survey](https://cbadc.readthedocs.io/en/latest/tutorials/c_further/plot_a_Murmann_ADC_survey.html#sphx-glr-tutorials-c-further-plot-a-murmann-adc-survey-py).
-
-### 0.1.2
-
->>>>>>> bbd99dc7
 Added fixed point arithmetics for FIR filter implementation.
 
 ### 0.1.1
