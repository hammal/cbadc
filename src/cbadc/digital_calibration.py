--- conflicted
+++ resolved
@@ -1,11 +1,7 @@
 """digital estimator calibration.
 """
-<<<<<<< HEAD
-from cbadc.digital_estimator import BatchEstimator
-=======
 from typing import Callable, Union
 import numpy as np
->>>>>>> 04cc1fbb
 import logging
 
 import matplotlib.pyplot as plt
@@ -141,17 +137,11 @@
 
         self.total_number_of_data_points += data_points
 
-<<<<<<< HEAD
-class Calibrator:
-    def __init__(self, BatchEstimator):
-        self.BatchEstimator = BatchEstimator
-=======
     def test(self, size: int):
         """test estimate
 
         returns a size length numpy array with
         input estimates from the test_simulator dataset.
->>>>>>> 04cc1fbb
 
         Parameters
         ----------
@@ -182,13 +172,6 @@
         plt.suptitle("Training error")
         fig.tight_layout()
 
-<<<<<<< HEAD
-class InputReference:
-    def __init__(
-        self,
-    ):
-        _ = BatchEstimator
-=======
     def stats(self) -> str:
         """return a summary statement of the training progress."""
         return f"""Number of training samples: {self.total_number_of_data_points}
@@ -200,5 +183,4 @@
 
     def compute_step_size_template(self, averaging_window_size=30):
         """force the adaptive filter to recompute the step size profile."""
-        self.filter.compute_step_size_template(averaging_window_size)
->>>>>>> 04cc1fbb
+        self.filter.compute_step_size_template(averaging_window_size)