"""Utility functions

This module contains various helpful functions to accommodate
the cbadc toolbox.
"""
import struct
from typing import Generator, Iterator, Union
import numpy as np
from scipy.signal import welch
from typing import Tuple
from tqdm import tqdm
import requests
import os
import pickle
import scipy.io.wavfile
import numpy.typing as npt
import scipy.signal


def number_of_bytes_selector(M: int):
    """A helper function for selecting
    the right bytes settings.

    Parameters
    ----------
    M : int
        number of controls to be turned into bytes.

    Returns
    -------
    { number_of_bytes, format_marker, c_type_name} : {int, str, str}
        the byte type for conversion.
    """
    if M < 9:
        return {
            "number_of_bytes": 1,
            "format_marker": "B",
            "c_type_name": "unsigned char",
        }
    if M < 17:
        return {"number_of_bytes": 2, "format_marker": "h", "c_type_name": "short"}
    if M < 65:
        return {"number_of_bytes": 4, "format_marker": "i", "c_type_name": "int"}
    if M < 129:
        return {"number_of_bytes": 8, "format_marker": "q", "c_type_name": "long long"}
    raise BaseException(f"M={M} is larger than 128 which is the largest allowed size")


def control_signal_2_byte_stream(
    control_signal: Iterator[np.ndarray], M: int
) -> Generator[bytes, None, None]:
    """Convert a control signal into a byte stream

    Parameters
    ----------
    control_signal : [array_like, shape=(M,)]
        a iterator producing sequences of control signals (binary).
    M : int
        number of control inputs.

    Yields
    ------
    bytes
        a binary string representing the control signal.

    """
    format = number_of_bytes_selector(M)
    format_marker = format["format_marker"]
    for s in control_signal:
        sum = 0
        for m in range(M):
            # Construct integer by bit shifting
            if s[m] > 0:
                sum += 1 << m
        yield struct.pack(format_marker, sum)


def byte_stream_2_control_signal(
    byte_stream: Iterator[bytes], M: int
) -> Generator[np.ndarray, None, None]:
    """Convert a byte stream into a control_sequence

    Parameters
    ----------
    byte_stream : binary buffer
        a byte stream iterator
    M : int
        number of control inputs.

    Yields
    -------
    array_like, shape=(M,)
        a control signal sample.

    Example
    -------
    >>> M = 3
    >>> control_signal = np.array([[0, 1, 0], [1, 0, 1],[0, 0, 1]])
    >>> cs =  byte_stream_2_control_signal(control_signal_2_byte_stream(control_signal, M), M)
    >>> next(cs)
    array([0, 1, 0], dtype=int8)
    >>> next(cs)
    array([1, 0, 1], dtype=int8)
    >>> next(cs)
    array([0, 0, 1], dtype=int8)
    """
    format = number_of_bytes_selector(M)
    format_marker = format["format_marker"]
    mask = 1
    for bs in byte_stream:
        if not bs:
            raise StopIteration
        sum = struct.unpack(format_marker, bs)[0]
        s = np.zeros(M, dtype=np.int8)
        for m in range(M):
            # populate s from sum
            s[m] = mask & (sum >> m)
        yield s


def write_byte_stream_to_file(filename: str, iterator: Iterator[bytes]):
    """Write a stream into binary file.

    Parameters
    ----------
    filename : `str`
        filename for output file
    iterator : [bytes]
        an iterator of bytes to write to file
    """
    with open(filename, "wb") as f:
        for word in iterator:
            f.write(word)


def write_byte_stream_to_files(
    filename: str, iterator: Iterator[bytes], words_per_file: int = 100000
):
    """Write a stream into a sequence of binary files of size words_per_file.

    Parameters
    ----------
    filename : `str`
        filename for output file
    iterator : [bytes]
        an iterator of bytes to write to files
    words_per_file: `int`
        number of words to be written per file, defaults to 100000.
        For byte-sized words the default corresponds to 100MB files.
    """
    count = 0
    iteration = 0
    base, ext = os.path.splitext(filename)
    while True:
        name = base + f"_{iteration}" + ext
        with open(name, "wb") as f:
            while count < words_per_file:
                f.write(next(iterator))
                count += 1
        count = 0
        iteration += 1


def read_byte_stream_from_file(
    filenames: Union[str, list], M: int
) -> Generator[bytes, None, None]:
    """Generate a byte stream iterator from file

    Parameters
    ----------
    filename : `str`
        filename for input file
    M : `int`
        number of controls

    Yields
    ------
    bytes :
        returns bytes
    """
    format = number_of_bytes_selector(M)
    if type(filenames) is str:
        filenames = [filenames]
    for filename in filenames:
        with open(filename, "rb") as f:
            byte = b"0"
            try:
                while byte:
                    byte = f.read(format["number_of_bytes"])
                    yield byte
            except StopIteration:
                pass
    raise StopIteration


def read_byte_stream_from_url(
    urlstring: Union[str, list], M: int
) -> Generator[bytes, None, None]:
    """Generate a byte stream iterator from http request

    Parameters
    ----------
    urlstring : `str`
        url for input file
    M : `int`
        number of controls

    Yields
    ------
    bytes :
        returns bytes
    """
    session = requests.Session()
    format = number_of_bytes_selector(M)
    urls = []
    if type(urlstring) is str:
        urls = [urlstring]
    else:
        urls = urlstring
    for url in urls:
        try:
            request = session.get(url, stream=True)
            for chunk in request.iter_content(
                chunk_size=format["number_of_bytes"], decode_unicode=False
            ):
                yield chunk
        except StopIteration:
            pass
    raise StopIteration


def random_control_signal(
    M: int, stop_after_number_of_iterations: int = (1 << 63), random_seed: int = 0
) -> Generator[np.ndarray, None, None]:
    """Creates a iterator producing random control signals.

    Parameters
    ----------
    M : `int`
        number of controls
    stop_after_number_of_iterations : `int`, `optional`
        number of iterations until :py:class:`StopIteration` is raised,
        defaults to  :math:`2^{63}`.
    random_seed : `int`, `optional`
        used for setting the random seed, see :py:class:`numpy.random.seed`.

    Yields
    ------
    array_like, shape=(M,)
        a random control signal
    """
    if random_seed:
        np.random.seed(random_seed)
    iteration: int = 0
    while iteration < stop_after_number_of_iterations:
        iteration += 1
        yield np.random.randint(2, size=M, dtype=np.int8)
    else:
        raise StopIteration


def compute_power_spectral_density(
    sequence: np.ndarray, nperseg: int = 1 << 14, fs: float = 1.0
) -> Tuple[np.ndarray, np.ndarray]:
    """Compute power spectral density of sequence.

    Parameters
    ----------
    sequence : array_like, shape=(L, K)
        determine length of each fft sequence
    fs : `double`, `optional`
        sampling frequency, defaults to 1.0

    Returns
    -------
    ((array_like, shape=(K,)), (array_like, shape=(L, K)))
        frequencies [Hz] and PSD [:math:`V^2/\mathrm{Hz}`] of sequence.
    """
    freq, spectrum = welch(
        sequence,
<<<<<<< HEAD
        window="hanning",
=======
        # window='hanning',
        window='blackman',
>>>>>>> 8b089e56
        nperseg=nperseg,
        noverlap=None,
        nfft=None,
        return_onesided=True,
        scaling="density",
        fs=fs,
    )
    return (np.asarray(freq), np.asarray(spectrum))


def snr_spectrum_computation(
    spectrum: np.ndarray, signal_mask: np.ndarray, noise_mask: np.ndarray
):
    """Compute snr from spectrum

    Parameters
    ----------
    spectrum: ndarray
        a frequency spectrum
    signal_mask: ndarray
        an array containing the indices corresponding to the inband signal
        components.
    noise_mask: ndarray
        an array containing the indices corresponding to the inband noise.

    Returns
    -------
    float
        the signal-to-noise ratio.
    """
    noise = np.sum(spectrum[noise_mask])
    signal = np.sum(spectrum[signal_mask])
    if noise > 0:
        return signal / noise
    else:
        return np.inf


def snr_spectrum_computation_extended(spectrum: np.ndarray,
                                      signal_mask: np.ndarray,
                                      noise_mask: np.ndarray,
                                      fs):
    """Extended spectrum computations

    Parameters
    ----------
    spectrum: ndarray
        a frequency spectrum
    signal_mask: ndarray
        an array containing the indices corresponding to the inband signal
        components.
    noise_mask: ndarray
        an array containing the indices corresponding to the inband noise.
    fs: `float`
        the sampling frequency of spectrum [Hz].

    Returns
    -------
    {
        noise_rms: `float`
        signal_rms: `float`
        snr: `float`
        window: `str`
        CG: `float`
        NG: `float`
    }
        Python dict containing relevant spectrum information.
    """
    window = 'blackman'
    CG = 1.0
    NG = 1.0
    N = spectrum.size
    f_bin = fs / N
    if window == 'blackman':
        window = scipy.signal.windows.blackman(N)
        CG = np.mean(window)
        NG = np.sum(window ** 2) / N
    if window == 'hanning':
        window = scipy.signal.windows.blackman(N)
        CG = np.mean(window)
        NG = np.sum(window ** 2) / N

    noise = np.sum(spectrum[noise_mask])
    signal = np.sum(spectrum[signal_mask])

    snr = signal / noise
    signal_rms = np.sqrt(signal * NG * f_bin / (CG ** 2))
    noise_rms = np.sqrt(noise * f_bin)

    return {
        'noise_rms': noise_rms,
        'signal_rms': signal_rms,
        'snr': snr,
        'window': window,
        'CG': CG,
        'NG': NG,
    }


def find_sinusoidal(spectrum: np.ndarray, mask_width: np.ndarray):
    """Find the peak in the spectrum and return indexes.

    Parameters
    ----------
    spectrum: ndarray
        a power spectral density or equivalent
    mask_width: `int`
        the width around peak to be considered.

    """
    candidate_peak = np.argmax(np.abs(spectrum))
    return np.arange(
        candidate_peak - mask_width // 2,
        candidate_peak + mask_width // 2
    )


def show_status(iterator, length: int = 1 << 63):
    """Write progress to stdout using :py:mod:`tqdm`.

    Parameters
    ----------
    iterator : a iterator
        a iterator to yield values from.
    length : int
        indicate length of iterator. Also causes a raises a StopIteration
        if iteration exceeds length, defaults to 2^63.
    """
    iterator_with_progress = tqdm(iterator)
    if length < (1 << 63):
        iterator_with_progress.total = length
    for iteration, value in enumerate(iterator_with_progress):
        if not iteration < length:
            raise StopIteration
        yield value


def pickle_dump(object_to_be_pickled, filename: str):
    """Convenience function to pickle an object.

    In principle all class instances in this package
    can be pickled to a file for later use.

    For example this includes:

    - analog signal instances,
    - analog system instances,
    - digital control instance,
    - simulation instances,
    - and digital estimator instances.

    See also
    --------
    :py:func:`cbadc.utilities.pickle_load`

    Parameters
    ----------
    object_to_be_pickled: any
        a pickleable object
    filename: `str`
        the path for it to be stored.
    """
    with open(filename, "wb") as f:
        pickle.dump(object_to_be_pickled, f, protocol=-1)


def pickle_load(filename: str):
    """Convenience function to load python object from pickled file

    See also
    --------
    :py:func:`cbadc.utilities.pickle_dump`

    Parameters
    ----------
    filename: `str`
        the filename of the pickled file.
    """
    with open(filename, "rb") as f:
        return pickle.load(f)


def iterator_to_numpy_array(iterator: Iterator[bytes], size: int, L: int = 1):
    """Convert an iterator into a numpy array

    Parameters
    ----------
    iterator: 
        a iterator with data points to fill up numpy array.
    size: `int`
        length of numpy array.
    L: `int`
        dimenson of the datapoints.

    Returns
    -------
    array_like, shape=(size, L)
    """
    if size < 1 or L < 1:
        raise BaseException("Both size and L must be positive integers.")
    data = np.zeros((size, L), dtype=np.double)
    for index in range(size):
        data[index, :] = next(iterator)
    return data


def write_wave(filename: str, sample_rate: int, data: npt.ArrayLike):
    """Create wave file from data array.

    This is a wrapper function for :py:func:`scipy.io.wavefile.write`.

    Parameters
    ----------
    filename: `str`
        name of the file to be generated
    sample_rate: `int`
        the sample rate in samples/second
    data: `array_like, shape=(number of samples, number of channels)
        the data array to be encoded as wave file
    """
    scipy.io.wavfile.write(filename, sample_rate, data)


class FixedPoint:
    """Fixed point description class.

    Parameters
    ----------
    number_of_bits: `int`
        number of bits used including sign bit.
    max: `float`
        the largest (or smallest) floating number to be represented.

    """

    def __init__(self, number_of_bits: int, max: float):
        self.__number_of_bits = number_of_bits
        self.__max = max
        self.__int_max = 1 << (self.__number_of_bits - 1)
        self.__scale = self.__int_max / self.__max
        self.__min = self.fixed_to_float(1)

    def float_to_fixed(self, value: float) -> int:
        """Convert floating point to fixed point number.

        Parameters
        ----------
        value: `float`
            number to be converted.
        
        Returns
        -------
        `int`
            fixed point representation
        """
        if abs(value) > self.__max:
            raise ArithmeticError("abs(Value) exceeds max value.")
        return int(value * self.__scale)

    def fixed_to_float(self, value: int) -> float:
        """Convert fixed point to floating point number.

        Parameters
        ----------
        value: `int`
            number to be converted.
        
        Returns
        -------
        `float`
            the floating point representation.
        """
        if abs(value) > self.__int_max:
            raise ArithmeticError("abs(Value) exceeds max integer value")
        return float(value / self.__scale)

    def __str__(self):
        return f"""
        number of bits = {self.__number_of_bits} including sign bit,
        max float value = {self.__max},
        and min float value = {self.__min}
        """

    def max(self):
        """Largest floating point.

        Returns
        -------
        `float`
            largest floating point representation.
        """
        return self.__max

    def min(self):
        """Smallest floating point

        :Returns
        -------
        `float`
            smallest floating point representation.
        """
        return self.__min

    def max_int(self):
        """max integer value.

        Returns
        -------
        `int`
            largest fixed point integer representation.
        """
        return self.__int_max<|MERGE_RESOLUTION|>--- conflicted
+++ resolved
@@ -278,12 +278,8 @@
     """
     freq, spectrum = welch(
         sequence,
-<<<<<<< HEAD
-        window="hanning",
-=======
         # window='hanning',
-        window='blackman',
->>>>>>> 8b089e56
+        window="blackman",
         nperseg=nperseg,
         noverlap=None,
         nfft=None,
@@ -322,10 +318,9 @@
         return np.inf
 
 
-def snr_spectrum_computation_extended(spectrum: np.ndarray,
-                                      signal_mask: np.ndarray,
-                                      noise_mask: np.ndarray,
-                                      fs):
+def snr_spectrum_computation_extended(
+    spectrum: np.ndarray, signal_mask: np.ndarray, noise_mask: np.ndarray, fs
+):
     """Extended spectrum computations
 
     Parameters
@@ -352,16 +347,16 @@
     }
         Python dict containing relevant spectrum information.
     """
-    window = 'blackman'
+    window = "blackman"
     CG = 1.0
     NG = 1.0
     N = spectrum.size
     f_bin = fs / N
-    if window == 'blackman':
+    if window == "blackman":
         window = scipy.signal.windows.blackman(N)
         CG = np.mean(window)
         NG = np.sum(window ** 2) / N
-    if window == 'hanning':
+    if window == "hanning":
         window = scipy.signal.windows.blackman(N)
         CG = np.mean(window)
         NG = np.sum(window ** 2) / N
@@ -374,12 +369,12 @@
     noise_rms = np.sqrt(noise * f_bin)
 
     return {
-        'noise_rms': noise_rms,
-        'signal_rms': signal_rms,
-        'snr': snr,
-        'window': window,
-        'CG': CG,
-        'NG': NG,
+        "noise_rms": noise_rms,
+        "signal_rms": signal_rms,
+        "snr": snr,
+        "window": window,
+        "CG": CG,
+        "NG": NG,
     }
 
 
@@ -395,10 +390,7 @@
 
     """
     candidate_peak = np.argmax(np.abs(spectrum))
-    return np.arange(
-        candidate_peak - mask_width // 2,
-        candidate_peak + mask_width // 2
-    )
+    return np.arange(candidate_peak - mask_width // 2, candidate_peak + mask_width // 2)
 
 
 def show_status(iterator, length: int = 1 << 63):
