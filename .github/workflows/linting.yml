# This workflow will install Python dependencies, run tests and lint with a variety of Python versions
# For more information see: https://help.github.com/actions/language-and-framework-guides/using-python-with-github-actions

name: lint code

on: workflow_call

jobs:
  check_lint:
    name: "Check if PEP8"
    runs-on: ubuntu-latest
    steps:
      - name: Set up Python 3.11
        uses: actions/setup-python@v4
        with:
          python-version: 3.11

      - name: Install dependencies
        run: |
          python -m pip install --upgrade pip
          pip install flake8

      - name: Lint with flake8
        run: |
          # stop the build if there are Python syntax errors or undefined names
          flake8 . --count --select=E9,F63,F7,F82 --show-source --statistics
          # exit-zero treats all errors as warnings. The GitHub editor is 127 chars wide
          flake8 . --count --exit-zero --max-complexity=10 --max-line-length=127 --statistics

<<<<<<< HEAD
      - name: Install black
        run: pip install black

      - name: Lint with black
        run: black --check .
=======
      - name: Lint with black
        run: |
          pip install black
          black --check .
>>>>>>> 0de03237
<|MERGE_RESOLUTION|>--- conflicted
+++ resolved
@@ -27,15 +27,8 @@
           # exit-zero treats all errors as warnings. The GitHub editor is 127 chars wide
           flake8 . --count --exit-zero --max-complexity=10 --max-line-length=127 --statistics
 
-<<<<<<< HEAD
       - name: Install black
         run: pip install black
 
       - name: Lint with black
         run: black --check .
-=======
-      - name: Lint with black
-        run: |
-          pip install black
-          black --check .
->>>>>>> 0de03237
