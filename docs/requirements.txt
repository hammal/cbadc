--- conflicted
+++ resolved
@@ -2,9 +2,5 @@
 sphinx_rtd_theme == 1.0.0
 nbsphinx == 0.8.8
 sphinx-gallery == 0.11.1
-<<<<<<< HEAD
 pygments == 2.15.0
-=======
-pygments == 2.7.4
->>>>>>> 24d04821
 rtds_action == 1.0.3