numpy>=1.20.1
scipy>=1.7.1
tqdm>=4.61.0
requests>=2.25.1
pytest
pytest-benchmark
pytest-cov
tox
typing-extensions
flake8
pylint
pandas>=1.3.4
<<<<<<< HEAD
matplotlib>=3.4.3
xlrd >= 1.0.0
=======
matplotlib>=3.4.3
>>>>>>> fd77d204
<|MERGE_RESOLUTION|>--- conflicted
+++ resolved
@@ -10,9 +10,5 @@
 flake8
 pylint
 pandas>=1.3.4
-<<<<<<< HEAD
 matplotlib>=3.4.3
-xlrd >= 1.0.0
-=======
-matplotlib>=3.4.3
->>>>>>> fd77d204
+xlrd >= 1.0.0