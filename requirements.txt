--- conflicted
+++ resolved
@@ -8,9 +8,4 @@
 matplotlib >= 3.5.1
 sympy >= 1.9
 mpmath >= 1.1
-ltspice >= 1.0.6
-<<<<<<< HEAD
-tensorflow >= 2.14.0
-=======
-pyarrow >= 12.0.1
->>>>>>> 24d04821
+ltspice >= 1.0.6