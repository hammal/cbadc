--- conflicted
+++ resolved
@@ -321,10 +321,6 @@
     t_stop = digital_control_module.digital_control.clock.T * 1e5
     sinusoidal = Sinusoidal(400e-3, 50e0, 0, vsgd)
     testbench = cbadc.circuit.testbench.TestBench(
-<<<<<<< HEAD
-        analog_frontend_module, sinusoidal, clock, "my_testbench", vdd, vgd
-=======
         analog_frontend_module, [sinusoidal], clock, "my_testbench", vdd, vgd
->>>>>>> dd9934f3
     )
     pickle_unpickle(testbench)