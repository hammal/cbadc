import numpy as np
from cbadc.digital_control import DigitalControl
from cbadc.analog_system import AnalogSystem
from cbadc.analog_signal import Sinusodial
from cbadc.simulator import StateSpaceSimulator
from cbadc.digital_estimator import DigitalEstimator, ParallelEstimator, \
    FIRFilter, IIRFilter

beta = 6250.0
rho = -6.25 * 0
N = 6
M = N
A = np.eye(N) * rho + np.eye(N, k=-1) * beta
B = np.zeros((N, 1))
B[0, 0] = beta
# B[0, 1] = -beta
CT = np.eye(N)
Gamma_tildeT = np.eye(M)
Gamma = Gamma_tildeT * (-beta)
Ts = 1/(2 * beta)

amplitude = .76123514
frequency = 11.232
phase = np.pi/3*2.


def test_estimation_with_circuit_simulator():
    eta2 = 1e12
    K1 = 1 << 10
    K2 = 1 << 10
    size = K2 << 2

    window = 1000
    size_2 = size // 2
    window_2 = window // 2
    left_w = size_2 - window_2
    right_w = size_2 + window_2

    analogSystem = AnalogSystem(A, B, CT, Gamma, Gamma_tildeT)
    analogSignals = [Sinusodial(amplitude, frequency, phase)]
    digitalControl1 = DigitalControl(Ts, M)
    digitalControl2 = DigitalControl(Ts, M)
    digitalControl3 = DigitalControl(Ts, M)
    digitalControl4 = DigitalControl(Ts, M)

    tf_abs = np.abs(analogSystem.transfer_function_matrix(
        np.array([2 * np.pi * frequency])))
    print(tf_abs, tf_abs.shape)

    simulator1 = StateSpaceSimulator(
        analogSystem, digitalControl1, analogSignals)
    simulator2 = StateSpaceSimulator(
        analogSystem, digitalControl2, analogSignals)
    simulator3 = StateSpaceSimulator(
        analogSystem, digitalControl3, analogSignals)
    simulator4 = StateSpaceSimulator(
        analogSystem, digitalControl4, analogSignals)
    estimator1 = DigitalEstimator(
        simulator1, analogSystem, digitalControl1, eta2, K1, K2)
    estimator2 = ParallelEstimator(
        simulator2, analogSystem, digitalControl2, eta2, K1, K2)
    estimator3 = FIRFilter(
        simulator3, analogSystem, digitalControl3, eta2, K1, K2)
    estimator4 = IIRFilter(
        simulator4, analogSystem, digitalControl4, eta2, K2)

    tf_1 = estimator1.signal_transfer_function(
        np.array([2 * np.pi * frequency]))[0]

    e1_array = np.zeros(size)
    e2_array = np.zeros(size)
    e3_array = np.zeros(size)
    e4_array = np.zeros(size)
    e1_error = 0
    e2_error = 0
    e3_error = 0
    e4_error = 0
<<<<<<< HEAD
    
    # Warm up FIR and IIR filter such that
    # the next estimat is for u(0)
    estimator3.warm_up()
    estimator4.warm_up()
=======
>>>>>>> 454f4d0a

    for index in range(size):
        e1 = estimator1.__next__()
        e2 = estimator2.__next__()
        e3 = estimator3.__next__()
        e4 = estimator4.__next__()
        e1_array[index] = e1
        e2_array[index] = e2
        e3_array[index] = e3
        e4_array[index] = e4
        t = index * Ts
        u = analogSignals[0].evaluate(t)
        u_lag = analogSignals[0].evaluate(t - estimator4.filter_lag() * Ts)
        if (index > left_w and index < right_w):
            print(
                f"Time: {t: 0.2f}, Input Signal: {u * tf_1}, e1: {e1}, e2: {e2}, e3: {e3}, e4: {e4}")
            e1_error += np.abs(e1 - u * tf_1)**2
            e2_error += np.abs(e2 - u * tf_1)**2
            e3_error += np.abs(e3 - u_lag * tf_1)**2
            e4_error += np.abs(e4 - u_lag * tf_1)**2
    e1_error /= window
    e2_error /= window
    e3_error /= window
    e4_error /= window
    print(
        f"""Digital estimator error:        {e1_error}, {10 *
        np.log10(e1_error)} dB""")
    print(
        f"""Parallel estimator error:       {e2_error}, {10 *
        np.log10(e2_error)} dB""")
    print(
        f"""FIR filter estimator error:     {e3_error}, {10 *
        np.log10(e3_error)} dB""")
    print(
        f"""IIR filter estimator error:     {e4_error}, {10 *
        np.log10(e4_error)} dB""")

    assert(np.allclose(e1_error, 0, rtol=1e-6, atol=1e-6))
    assert(np.allclose(e2_error, 0, rtol=1e-6, atol=1e-6))
    assert(np.allclose(e3_error, 0, rtol=1e-6, atol=1e-6))
    assert(np.allclose(e4_error, 0, rtol=1e-6, atol=1e-6))
    <|MERGE_RESOLUTION|>--- conflicted
+++ resolved
@@ -26,10 +26,10 @@
 
 def test_estimation_with_circuit_simulator():
     eta2 = 1e12
+
     K1 = 1 << 10
     K2 = 1 << 10
     size = K2 << 2
-
     window = 1000
     size_2 = size // 2
     window_2 = window // 2
@@ -75,14 +75,6 @@
     e2_error = 0
     e3_error = 0
     e4_error = 0
-<<<<<<< HEAD
-    
-    # Warm up FIR and IIR filter such that
-    # the next estimat is for u(0)
-    estimator3.warm_up()
-    estimator4.warm_up()
-=======
->>>>>>> 454f4d0a
 
     for index in range(size):
         e1 = estimator1.__next__()
@@ -123,5 +115,4 @@
     assert(np.allclose(e1_error, 0, rtol=1e-6, atol=1e-6))
     assert(np.allclose(e2_error, 0, rtol=1e-6, atol=1e-6))
     assert(np.allclose(e3_error, 0, rtol=1e-6, atol=1e-6))
-    assert(np.allclose(e4_error, 0, rtol=1e-6, atol=1e-6))
-    +    assert(np.allclose(e4_error, 0, rtol=1e-6, atol=1e-6))