--- conflicted
+++ resolved
@@ -28,11 +28,7 @@
     eta2 = 1e12
     K1 = 1 << 14
     K2 = 1 << 14
-<<<<<<< HEAD
-    size = K2 << 1
-=======
     size = K2 << 2
->>>>>>> 9fa862a1
     window = 1000
     size_2 = size // 2
     window_2 = window // 2
@@ -79,49 +75,6 @@
     e3_error = 0
     e4_error = 0
 
-<<<<<<< HEAD
-    for index in range(size):
-        e1 = estimator1.__next__()
-        e2 = estimator2.__next__()
-        e3 = estimator3.__next__()
-        e4 = estimator4.__next__()
-        e1_array[index] = e1
-        e2_array[index] = e2
-        e3_array[index] = e3
-        e4_array[index] = e4
-        t = index * Ts
-        u = analogSignals[0].evaluate(t)
-        u_fir = analogSignals[0].evaluate((t - (K2 - 1) * Ts))
-        if (index > left_w and index < right_w):
-            print(
-                f"""Time: {t: 0.2f}, Input Signal: {u * tf_1}, e1: {e1},
-                e2: {e2}, e3: {e3}, e4: {e4}""")
-            e1_error += np.abs(e1 - u * tf_1)**2
-            e2_error += np.abs(e2 - u * tf_1)**2
-            e3_error += np.abs(e3 - u_fir * tf_1)**2
-            e4_error += np.abs(e4 - u_fir * tf_1)**2
-    e1_error /= window
-    e2_error /= window
-    e3_error /= window
-    e4_error /= window
-    print(
-        f"""Digital estimator error:    {e1_error}, {10 *
-                                                     np.log10(e1_error)} dB""")
-    print(
-        f"""Parallel estimator error:       {e2_error},
-    {10 * np.log10(e2_error)} dB""")
-    print(
-        f"""FIR filter estimator error:       {e3_error},
-        {10 * np.log10(e3_error)} dB""")
-    print(
-        f"""IIR filter estimator error:     {e4_error},
-        {10 * np.log10(e4_error)} dB""")
-
-    assert(np.allclose(e1_error, 0, rtol=1e-3, atol=1e-3))
-    assert(np.allclose(e2_error, 0, rtol=1e-3, atol=1e-3))
-    assert(np.allclose(e3_error, 0, rtol=1e-3, atol=1e-3))
-    assert(np.allclose(e4_error, 0, rtol=1e-3, atol=1e-3))
-=======
     # Warm up FIR and IIR filter such that
     # the next estimat is for u(0)
     estimator3.warm_up()
@@ -166,5 +119,4 @@
     assert(np.allclose(e1_error, 0, rtol=1e-6, atol=1e-6))
     assert(np.allclose(e2_error, 0, rtol=1e-6, atol=1e-6))
     assert(np.allclose(e3_error, 0, rtol=1e-6, atol=1e-6))
-    assert(np.allclose(e4_error, 0, rtol=1e-6, atol=1e-6))
->>>>>>> 9fa862a1
+    assert(np.allclose(e4_error, 0, rtol=1e-6, atol=1e-6))