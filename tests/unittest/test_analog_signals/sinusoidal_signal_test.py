from cbadc.analog_signal import Sinusoidal
import math
from sympy import sin, Eq, Symbol, pprint


def test_initialization():
    amplitude = 1.0
    frequency = 42.0
    Sinusoidal(amplitude, frequency)


def test_evaluate():
    amplitude = 1.2
    frequency = 42.0
    t = 3.0
    sinusoidal = Sinusoidal(amplitude, frequency)
    assert sinusoidal.evaluate(t) == (amplitude * math.sin(2 * math.pi * frequency * t))


def test_evaluate_with_offset_and_phase():
    amplitude = 1.2
    frequency = 42.0
    phase = 7.5 * math.pi
    offset = 4.5321
    t = 3.0
    sinusoidal = Sinusoidal(amplitude, frequency, phase, offset)
<<<<<<< HEAD
    assert sinusoidal.evaluate(t) == (
        amplitude * math.sin(2 * math.pi * frequency * t + phase) + offset
=======
    assert math.isclose(
        sinusoidal.evaluate(t),
        float(amplitude * math.sin(2 * math.pi * frequency * t + phase) + offset),
        rel_tol=1e-3,
>>>>>>> 04cc1fbb
    )


def test_properties():
    amplitude = 1.2
    frequency = 42.0
    phase = 7.5 * math.pi
    offset = 4.5321
    sinusoidal = Sinusoidal(amplitude, frequency, phase, offset)
    assert sinusoidal.amplitude == amplitude
    assert sinusoidal.frequency == frequency
    assert sinusoidal.phase == phase
    assert sinusoidal.offset == offset


def test_symbolic():
    amplitude = 1.2
    frequency = 42.0
    phase = 7.5 * math.pi
    offset = 4.5321
    sinusoidal = Sinusoidal(amplitude, frequency, phase, offset)
    t = Symbol("t", real=True)
    sin_ref_symbolic = (
        amplitude * sin(2 * frequency * math.pi * t + phase + sinusoidal.sym_phase)
        + offset
    )
    signal = sinusoidal.symbolic()
    pprint(signal)
    assert Eq(signal - sin_ref_symbolic, 0)<|MERGE_RESOLUTION|>--- conflicted
+++ resolved
@@ -24,15 +24,10 @@
     offset = 4.5321
     t = 3.0
     sinusoidal = Sinusoidal(amplitude, frequency, phase, offset)
-<<<<<<< HEAD
-    assert sinusoidal.evaluate(t) == (
-        amplitude * math.sin(2 * math.pi * frequency * t + phase) + offset
-=======
     assert math.isclose(
         sinusoidal.evaluate(t),
         float(amplitude * math.sin(2 * math.pi * frequency * t + phase) + offset),
         rel_tol=1e-3,
->>>>>>> 04cc1fbb
     )
 
 
