--- conflicted
+++ resolved
@@ -3,11 +3,8 @@
 import numpy as np
 from tests.fixture.chain_of_integrators import chain_of_integrators
 from cbadc.analog_signal import Clock
-<<<<<<< HEAD
-=======
 
 _ = chain_of_integrators
->>>>>>> 04cc1fbb
 
 beta = 6250.0
 rho = -62.5
@@ -44,32 +41,6 @@
 #     K1 = 1 << 10
 #     K2 = 1 << 10
 #     size = 1 << 11
-<<<<<<< HEAD
-
-#     analog_system = cbadc.analog_system.AnalogSystem(A, B, CT, Gamma, Gamma_tildeT)
-#     analog_signals = [cbadc.analog_signal.Sinusoidal(0.5, 10)]
-#     # analog_signals = [cbadc.analog_signal.ConstantSignal(0.25)]
-#     clock = cbadc.analog_signal.Clock(Ts)
-#     digital_control_floating_point = cbadc.digital_control.DigitalControl(clock, M)
-#     estimator_floating_point = cbadc.digital_estimator.FIRFilter(
-#         analog_system, digital_control_floating_point, eta2, K1, K2
-#     )
-#     digital_control_fixed_point = cbadc.digital_control.DigitalControl(clock, M)
-#     fixed_point = cbadc.utilities.FixedPoint(64, 5.0)
-#     estimator_fixed_point = cbadc.digital_estimator.FIRFilter(
-#         analog_system,
-#         digital_control_fixed_point,
-#         eta2,
-#         K1,
-#         K2,
-#         fixed_point=fixed_point,
-#     )
-
-#     print(estimator_fixed_point.h)
-#     np.testing.assert_allclose(
-#         estimator_fixed_point.h, estimator_floating_point.h, rtol=1e-10
-#     )
-=======
 
 #     analog_system = cbadc.analog_system.AnalogSystem(A, B, CT, Gamma, Gamma_tildeT)
 #     analog_signals = [cbadc.analog_signal.Sinusoidal(0.5, 10)]
@@ -115,7 +86,6 @@
     filename = "FIR_filter_C_header_with_fixed_point"
     filter.write_C_header(filename)
     os.remove(f"{filename}.h")
->>>>>>> 04cc1fbb
 
 
 def test_impulse_response(chain_of_integrators):
