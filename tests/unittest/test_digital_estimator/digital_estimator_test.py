--- conflicted
+++ resolved
@@ -1,11 +1,4 @@
 from cbadc.simulator import get_simulator
-<<<<<<< HEAD
-from cbadc.digital_estimator import BatchEstimator
-from cbadc.analog_signal import ConstantSignal, Clock
-from cbadc.analog_system import AnalogSystem
-from cbadc.digital_control import DigitalControl
-
-=======
 from cbadc.digital_estimator import (
     BatchEstimator,
     ParallelEstimator,
@@ -16,7 +9,6 @@
 from cbadc.analog_system import AnalogSystem
 from cbadc.digital_control import DigitalControl
 import pytest
->>>>>>> 04cc1fbb
 import numpy as np
 from tests.fixture.chain_of_integrators import chain_of_integrators
 
@@ -99,11 +91,7 @@
     clock = Clock(Ts)
     digitalControl = DigitalControl(clock, M)
     circuitSimulator = get_simulator(
-<<<<<<< HEAD
-        analogSystem, digitalControl, analogSignals, clock, t_stop=Ts * 1000
-=======
         analogSystem, digitalControl, analogSignals, clock, t_stop=Ts * (1 << 8)
->>>>>>> 04cc1fbb
     )
     estimator = BatchEstimator(analogSystem, digitalControl, eta2, K1, K2)
     estimator(circuitSimulator)
@@ -135,9 +123,6 @@
     estimator = BatchEstimator(analogSystem, digitalControl, eta2, K1, K2)
     omega = np.logspace(-5, 0) * beta
     stf = estimator.signal_transfer_function(omega)
-<<<<<<< HEAD
-    print(stf)
-=======
     print(stf)
 
 
@@ -166,5 +151,4 @@
     analogSystem = AnalogSystem(A, B, CT, Gamma, Gamma_tildeT)
     clock = Clock(Ts)
     digitalControl = DigitalControl(clock, M)
-    reconstruction_method(analogSystem, digitalControl, eta2, K1, K2)
->>>>>>> 04cc1fbb
+    reconstruction_method(analogSystem, digitalControl, eta2, K1, K2)