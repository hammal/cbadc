[metadata]
name = cbadc
<<<<<<< HEAD
version = 0.2.1
=======
version = 0.2.2
>>>>>>> bbd99dc7
author = Hampus Malmberg
author_email = hampus.malmberg88@gmail.com
description = A toolbox for simulating control-bounded converters.
long_description = file: README.md
long_description_content_type = text/markdown
url = https://github.com/hammal/cbadc
project_urls =
    Bug Tracker = https://github.com/hammal/cbadc/issues
classifiers =
    Programming Language :: Python :: 3
    License :: OSI Approved :: GNU General Public License v3 (GPLv3)
    Operating System :: OS Independent

[options]
package_dir =
    = src
packages = find:
python_requires = >=3.8
install_requires = numpy>=1.20.1; scipy>=1.7.1; tqdm>=4.61.0; requests>=2.25.1; pytest; pytest-benchmark; pytest-cov; tox; typing-extensions; pandas>=1.3.4; matplotlib>=3.4.3; xlrd >= 1.0.0; sympy >=1.9; mpmath >= 1.1; jinja2 >= 3; pre-commit >= 2.17.0;
include_package_data = True

[options.packages.find]
where = src


[flake8]
ignore =
    E501,
    W605,
    E203,
    F401,
    E402,
    W503,
    BLK100,
    E741,
    E712,
    F811
exclude =
    jupyter,
    build,
    docs/build,
    .git,
    __pycache__,
    docs/source/conf.py
    .tox
max-line-length = 88<|MERGE_RESOLUTION|>--- conflicted
+++ resolved
@@ -1,10 +1,6 @@
 [metadata]
 name = cbadc
-<<<<<<< HEAD
-version = 0.2.1
-=======
 version = 0.2.2
->>>>>>> bbd99dc7
 author = Hampus Malmberg
 author_email = hampus.malmberg88@gmail.com
 description = A toolbox for simulating control-bounded converters.
